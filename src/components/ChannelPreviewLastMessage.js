import React, { PureComponent } from 'react';
import { Avatar } from './Avatar';
import PropTypes from 'prop-types';
import truncate from 'lodash/truncate';

/**
 * Used as preview component for channel item in [ChannelList](#channellist) component.
 *
 * @example ./docs/ChannelPreviewLastMessage.md
 * @extends PureComponent
 */

export class ChannelPreviewLastMessage extends PureComponent {
  static propTypes = {
    /** **Available from [chat context](https://getstream.github.io/stream-chat-react/#chat)** */
    channel: PropTypes.object.isRequired,
    /** Current selected channel object */
    activeChannel: PropTypes.object.isRequired,
    /** Setter for selected channel */
    setActiveChannel: PropTypes.func.isRequired,
    /**
     * Object containing watcher parameters
     * @see See [Pagination documentation](https://getstream.io/chat/docs/#channel_pagination) for a list of available fields for sort.
     * */
    watchers: PropTypes.object,
    /** Number of unread messages */
    unread: PropTypes.number,
    /** If channel of component is active (selected) channel */
    active: PropTypes.bool,
    /** Latest message's text. */
    latestMessage: PropTypes.string,
    /** Length of latest message to truncate at */
    latestMessageLength: PropTypes.number,
    /** Text to display in place of latest message, when channel has no messages yet. */
    emptyMessageText: PropTypes.string,
  };

  static defaultProps = {
    latestMessageLength: 20,
    emptyMessageText: 'Nothing yet...',
  };

  channelPreviewButton = React.createRef();

  onSelectChannel = () => {
    this.props.setActiveChannel(this.props.channel, this.props.watchers);
    this.channelPreviewButton.current.blur();
  };

  render() {
    const {
      channel,
      emptyMessageText,
      latestMessage,
      latestMessageLength,
      unread_count,
      active,
    } = this.props;

    const unreadClass =
<<<<<<< HEAD
      unread_count >= 1 ? 'str-chat__channel-preview--unread' : '';
    const activeClass = active ? 'str-chat__channel-preview--active' : '';
    const name = channel.data.name || channel.cid;
=======
      this.props.unread >= 1 ? 'str-chat__channel-preview--unread' : '';
    const activeClass = this.props.active
      ? 'str-chat__channel-preview--active'
      : '';
    const name = this.props.channel.data.name || this.props.channel.cid;
>>>>>>> e1f06214
    return (
      <div
        className={`str-chat__channel-preview ${unreadClass} ${activeClass}`}
      >
        <button onClick={this.onSelectChannel} ref={this.channelPreviewButton}>
<<<<<<< HEAD
          {unread_count >= 1 && (
=======
          {this.props.unread >= 1 && (
>>>>>>> e1f06214
            <div className="str-chat__channel-preview--dot" />
          )}
          <Avatar image={channel.data.image} />
          <div className="str-chat__channel-preview-info">
            <span className="str-chat__channel-preview-title">{name}</span>
            <span className="str-chat__channel-preview-last-message">
<<<<<<< HEAD
              {!latestMessage
                ? emptyMessageText
                : truncate(latestMessage, {
                    length: latestMessageLength,
                  })}
            </span>
            {unread_count >= 1 && (
              <span className="str-chat__channel-preview-unread-count">
                {unread_count}
=======
              {!this.props.channel.state.messages[0]
                ? 'Nothing yet...'
                : truncate(this.props.latestMessage, {
                    length: this.props.latestMessageLength,
                  })}
            </span>
            {this.props.unread >= 1 && (
              <span className="str-chat__channel-preview-unread-count">
                {this.props.unread}
>>>>>>> e1f06214
              </span>
            )}
          </div>
        </button>
      </div>
    );
  }
}<|MERGE_RESOLUTION|>--- conflicted
+++ resolved
@@ -58,34 +58,22 @@
     } = this.props;
 
     const unreadClass =
-<<<<<<< HEAD
       unread_count >= 1 ? 'str-chat__channel-preview--unread' : '';
     const activeClass = active ? 'str-chat__channel-preview--active' : '';
     const name = channel.data.name || channel.cid;
-=======
-      this.props.unread >= 1 ? 'str-chat__channel-preview--unread' : '';
-    const activeClass = this.props.active
-      ? 'str-chat__channel-preview--active'
-      : '';
-    const name = this.props.channel.data.name || this.props.channel.cid;
->>>>>>> e1f06214
+
     return (
       <div
         className={`str-chat__channel-preview ${unreadClass} ${activeClass}`}
       >
         <button onClick={this.onSelectChannel} ref={this.channelPreviewButton}>
-<<<<<<< HEAD
           {unread_count >= 1 && (
-=======
-          {this.props.unread >= 1 && (
->>>>>>> e1f06214
             <div className="str-chat__channel-preview--dot" />
           )}
           <Avatar image={channel.data.image} />
           <div className="str-chat__channel-preview-info">
             <span className="str-chat__channel-preview-title">{name}</span>
             <span className="str-chat__channel-preview-last-message">
-<<<<<<< HEAD
               {!latestMessage
                 ? emptyMessageText
                 : truncate(latestMessage, {
@@ -95,17 +83,6 @@
             {unread_count >= 1 && (
               <span className="str-chat__channel-preview-unread-count">
                 {unread_count}
-=======
-              {!this.props.channel.state.messages[0]
-                ? 'Nothing yet...'
-                : truncate(this.props.latestMessage, {
-                    length: this.props.latestMessageLength,
-                  })}
-            </span>
-            {this.props.unread >= 1 && (
-              <span className="str-chat__channel-preview-unread-count">
-                {this.props.unread}
->>>>>>> e1f06214
               </span>
             )}
           </div>
