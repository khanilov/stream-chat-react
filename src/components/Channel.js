import React, { PureComponent } from 'react';
import { withChatContext, ChannelContext } from '../context';

import { LoadingIndicator } from './LoadingIndicator';
import { LoadingErrorIndicator } from './LoadingErrorIndicator';

import uuidv4 from 'uuid/v4';
import PropTypes from 'prop-types';
import Immutable from 'seamless-immutable';
import Visibility from 'visibilityjs';
import { logChatPromiseExecution } from 'stream-chat';
import { MessageSimple } from './MessageSimple';
import { Attachment } from './Attachment';
import debounce from 'lodash/debounce';
import throttle from 'lodash/throttle';
/**
 * Channel - Wrapper component for a channel. It needs to be place inside of the Chat component.
 * ChannelHeader, MessageList, Thread and MessageInput should be used as children of the Channel component.
 *
 * @example ./docs/Channel.md
 * @extends PureComponent
 */
class Channel extends PureComponent {
  constructor(props) {
    super(props);
    this.state = { error: false };
  }
  static propTypes = {
    /** Which channel to connect to, will initialize the channel if it's not initialized yet */
    channel: PropTypes.shape({
      watch: PropTypes.func,
    }).isRequired,
    /** Client is passed automatically via the Chat Context */
    client: PropTypes.object.isRequired,
    /**
     * Error indicator UI component. This will be shown on the screen if channel query fails.
     *
     * Defaults to and accepts same props as: [LoadingErrorIndicator](https://getstream.github.io/stream-chat-react/#loadingerrorindicator)
     *
     * */
    LoadingErrorIndicator: PropTypes.oneOfType([
      PropTypes.node,
      PropTypes.func,
    ]),
    /**
     * Loading indicator UI component. This will be shown on the screen until the messages are
     * being queried from channelœ. Once the messages are loaded, loading indicator is removed from the screen
     * and replaced with children of the Channel component.
     *
     * Defaults to and accepts same props as: [LoadingIndicator](https://github.com/GetStream/stream-chat-react/blob/master/src/components/LoadingIndicator.js)
     */
    LoadingIndicator: PropTypes.oneOfType([PropTypes.node, PropTypes.func]),
    /**
     * Message UI component to display a message in message list.
     *
     * Available built-in components (also accepts the same props as):
     *
     * 1. [MessageSimple](https://github.com/GetStream/stream-chat-react/blob/master/src/components/MessageSimple.js) (default)
     * 2. [MessageTeam](https://github.com/GetStream/stream-chat-react/blob/master/src/components/MessageTeam.js)
     * 3. [MessageLivestream](https://github.com/GetStream/stream-chat-react/blob/master/src/components/MessageLivestream.js)
     * 3. [MessageCommerce](https://github.com/GetStream/stream-chat-react/blob/master/src/components/MessageCommerce.js)
     *
     * */
    Message: PropTypes.oneOfType([PropTypes.node, PropTypes.func]),
    /**
     * Attachment UI component to display attachment in individual message.
     *
     * Defaults to and accepts same props as: [Attachment](https://github.com/GetStream/stream-chat-react/blob/master/src/components/Attachment.js)
     * */
    Attachment: PropTypes.oneOfType([PropTypes.node, PropTypes.func]),
    /**
     * Handle for click on @mention in message
     *
     * @param {Event} event DOM Click event
     * @param {User} user   Target [user object](https://getstream.io/chat/docs/#chat-doc-set-user) which is clicked
     */
    onMentionsClick: PropTypes.func,
    /**
     * Handle for hover on @mention in message
     *
     * @param {Event} event DOM hover event
     * @param {User} user   Target [user object](https://getstream.io/chat/docs/#chat-doc-set-user) which is hovered
     */
    onMentionsHover: PropTypes.func,
    /** Weather to allow multiple attachment uploads */
    multipleUploads: PropTypes.bool,
    /** List of accepted file types */
    acceptedFiles: PropTypes.array,
    /** Maximum number of attachments allowed per message */
    maxNumberOfFiles: PropTypes.number,
<<<<<<< HEAD
    /** Override send message request (Advanced usage only)
     *
     * @param {String} channelId full channel ID in format of `type:id`
     * @param {Object} message
     */
    doSendMessageRequest: PropTypes.func,
=======
    /** Override update(edit) message request (Advanced usage only)
     *
     * @param {String} channelId full channel ID in format of `type:id`
     * @param {Object} updatedMessage
     */
    doUpdateMessageRequest: PropTypes.func,
>>>>>>> ffe1fd2a
  };

  static defaultProps = {
    LoadingIndicator,
    LoadingErrorIndicator,
    Message: MessageSimple,
    Attachment,
  };

  render() {
    if (!this.props.channel.cid) {
      return null; // <div>Select a channel</div>;
    }
    // We use a wrapper to make sure the key variable is set.
    // this ensures that if you switch channel the component is recreated
    return <ChannelInner {...this.props} key={this.props.channel.cid} />;
  }
}

class ChannelInner extends PureComponent {
  constructor(props) {
    super(props);
    this.state = {
      error: false,
      // Loading the initial content of the channel
      loading: true,
      // Loading more messages
      loadingMore: false,
      hasMore: true,
      messages: Immutable([]),
      online: true,
      typing: Immutable({}),
      watchers: Immutable({}),
      members: Immutable({}),
      read: Immutable({}),
      eventHistory: {},
      thread: false,
      threadMessages: [],
      threadLoadingMore: false,
      threadHasMore: true,
    };

    // hard limit to prevent you from scrolling faster than 1 page per 2 seconds
    this._loadMoreFinishedDebounced = debounce(this.loadMoreFinished, 2000, {
      leading: true,
      trailing: true,
    });

    // hard limit to prevent you from scrolling faster than 1 page per 2 seconds
    this._loadMoreThreadFinishedDebounced = debounce(
      this.loadMoreThreadFinished,
      2000,
      {
        leading: true,
        trailing: true,
      },
    );

    this._markReadThrottled = throttle(this.markRead, 500, {
      leading: true,
      trailing: true,
    });
    this._setStateThrottled = throttle(this.setState, 500, {
      leading: true,
      trailing: true,
    });
  }

  static propTypes = {
    /** Which channel to connect to */
    channel: PropTypes.shape({
      watch: PropTypes.func,
    }).isRequired,
    /** Client is passed via the Chat Context */
    client: PropTypes.object.isRequired,
    /** The loading indicator to use */
    LoadingIndicator: PropTypes.oneOfType([PropTypes.node, PropTypes.func]),
    LoadingErrorIndicator: PropTypes.oneOfType([
      PropTypes.node,
      PropTypes.func,
    ]),
  };

  async componentDidMount() {
    const channel = this.props.channel;
    let errored = false;
    if (!channel.initialized) {
      try {
        await channel.watch();
      } catch (e) {
        this.setState({ error: e });
        errored = true;
      }
    }
    this.originalTitle = document.title;
    this.lastRead = new Date();
    if (!errored) {
      this.copyChannelState();
      this.listenToChanges();
    }
  }

  componentDidUpdate() {
    // If there is an active thread, then in that case we should sync
    // it with updated state of channel.
    if (this.state.thread) {
      for (let i = this.state.messages.length - 1; i >= 0; i--) {
        if (this.state.messages[i].id === this.state.thread.id) {
          this.setState({
            thread: this.state.messages[i],
          });
          break;
        }
      }
    }
  }

  componentWillUnmount() {
    this.props.client.off('connection.recovered', this.handleEvent);
    this.props.channel.off(this.handleEvent);
    this._loadMoreFinishedDebounced.cancel();
    this._loadMoreThreadFinishedDebounced.cancel();

    if (this.visibilityListener || this.visibilityListener === 0) {
      Visibility.unbind(this.visibilityListener);
    }
  }

  openThread = (message, e) => {
    if (e && e.preventDefault) {
      e.preventDefault();
    }

    const channel = this.props.channel;
    const threadMessages = channel.state.threads[message.id] || [];

    this.setState({
      thread: message,
      threadMessages,
    });
  };

  loadMoreThread = async () => {
    // prevent duplicate loading events...
    if (this.state.threadLoadingMore) return;
    this.setState({
      threadLoadingMore: true,
    });
    const channel = this.props.channel;
    const parentID = this.state.thread.id;
    const oldMessages = channel.state.threads[parentID] || [];
    const oldestMessageID = oldMessages[0] ? oldMessages[0].id : null;
    const limit = 50;
    const queryResponse = await channel.getReplies(parentID, {
      limit,
      id_lt: oldestMessageID,
    });

    const hasMore = queryResponse.messages.length === limit;

    const threadMessages = channel.state.threads[parentID] || [];

    // next set loadingMore to false so we can start asking for more data...
    this._loadMoreThreadFinishedDebounced(hasMore, threadMessages);
  };

  loadMoreThreadFinished = (threadHasMore, threadMessages) => {
    this.setState({
      threadLoadingMore: false,
      threadHasMore,
      threadMessages,
    });
  };

  closeThread = (e) => {
    if (e && e.preventDefault) {
      e.preventDefault();
    }

    this.setState({
      thread: null,
      threadMessages: [],
    });
  };

  copyChannelState() {
    const channel = this.props.channel;

    this.setState({
      messages: channel.state.messages,
      read: channel.state.read,
      watchers: channel.state.watchers,
      members: channel.state.members,
      watcher_count: channel.state.watcher_count,
      loading: false,
      typing: Immutable({}),
    });

    if (channel.countUnread() > 0) channel.markRead();
  }

  updateMessage = (updatedMessage, extraState) => {
    const channel = this.props.channel;

    extraState = extraState || {};

    // adds the message to the local channel state..
    // this adds to both the main channel state as well as any reply threads
    channel.state.addMessageSorted(updatedMessage);

    // update the Channel component state
    if (this.state.thread && updatedMessage.parent_id) {
      extraState.threadMessages =
        channel.state.threads[updatedMessage.parent_id] || [];
    }
    this.setState({ messages: channel.state.messages, ...extraState });
  };

  removeMessage = (message) => {
    const channel = this.props.channel;
    channel.state.removeMessage(message);
    this.setState({ messages: channel.state.messages });
  };

  removeEphemeralMessages() {
    const c = this.props.channel;
    c.state.selectRegularMessages();
    this.setState({ messages: c.state.messages });
  }

  createMessagePreview = (text, attachments, parent, mentioned_users) => {
    // create a preview of the message
    const clientSideID = `${this.props.client.userID}-` + uuidv4();
    const message = {
      text,
      html: text,
      __html: text,
      //id: tmpID,
      id: clientSideID,
      type: 'regular',
      status: 'sending',
      user: {
        id: this.props.client.userID,
        ...this.props.client.user,
      },
      created_at: new Date(),
      attachments,
      mentioned_users,
      reactions: [],
    };

    if (parent && parent.id) {
      message.parent_id = parent.id;
    }
    return message;
  };

  editMessage = (updatedMessage) => {
    if (this.props.doUpdateMessageRequest) {
      return Promise.resolve(
        this.props.doUpdateMessageRequest(
          this.props.channel.cid,
          updatedMessage,
        ),
      );
    }

    return this.props.client.updateMessage(updatedMessage);
  };

  _sendMessage = async (message) => {
    const { text, attachments, id, parent_id, mentioned_users } = message;
    const messageData = {
      text,
      attachments,
      mentioned_users,
      id,
      parent_id,
    };

    try {
      let messageResponse;
      if (this.props.doSendMessageRequest) {
        messageResponse = await this.props.doSendMessageRequest(
          this.props.channel.cid,
          messageData,
        );
      } else {
        messageResponse = await this.props.channel.sendMessage(messageData);
      }

      // replace it after send is completed
      if (messageResponse.message) {
        messageResponse.message.status = 'received';
        this.updateMessage(messageResponse.message);
      }
    } catch (error) {
      // set the message to failed..
      message.status = 'failed';
      this.updateMessage(message);
    }
  };

  sendMessage = async ({
    text,
    attachments = [],
    mentioned_users = [],
    parent,
  }) => {
    // remove error messages upon submit
    this.props.channel.state.filterErrorMessages();

    // create a local preview message to show in the UI
    const messagePreview = this.createMessagePreview(
      text,
      attachments,
      parent,
      mentioned_users,
    );

    // first we add the message to the UI
    this.updateMessage(messagePreview, {
      messageInput: '',
      commands: [],
      userAutocomplete: [],
    });

    await this._sendMessage(messagePreview);
  };

  retrySendMessage = async (message) => {
    // set the message status to sending
    message = message.asMutable();
    message.status = 'sending';
    this.updateMessage(message);
    // actually try to send the message...
    await this._sendMessage(message);
  };

  handleEvent = (e) => {
    const { channel } = this.props;
    let threadMessages = [];
    const threadState = {};
    if (this.state.thread) {
      threadMessages = channel.state.threads[this.state.thread.id] || [];
      threadState['threadMessages'] = threadMessages;
    }

    if (
      this.state.thread &&
      e.message &&
      e.message.id === this.state.thread.id
    ) {
      threadState['thread'] = channel.state.messageToImmutable(e.message);
    }

    if (Object.keys(threadState).length > 0) {
      // TODO: in theory we should do 1 setState call not 2,
      // However the setStateThrottled doesn't support this
      this.setState(threadState);
    }

    if (e.type === 'message.new') {
      let mainChannelUpdated = true;
      if (e.message.parent_id && !e.message.show_in_channel) {
        mainChannelUpdated = false;
      }

      if (
        mainChannelUpdated &&
        e.message.user.id !== this.props.client.userID
      ) {
        if (Visibility.state() === 'visible') {
          this._markReadThrottled(channel);
        } else {
          const unread = channel.countUnread(this.lastRead);
          document.title = `(${unread}) ${this.originalTitle}`;
        }
      }
    }

    if (e.type === 'member.added') {
      this.addToEventHistory(e);
    }

    if (e.type === 'member.removed') {
      this.addToEventHistory(e);
    }

    this._setStateThrottled({
      messages: channel.state.messages,
      watchers: channel.state.watchers,
      read: channel.state.read,
      typing: channel.state.typing,
      watcher_count: channel.state.watcher_count,
    });
  };

  addToEventHistory = (e) => {
    this.setState((prevState) => {
      if (!prevState.message || !prevState.message.length) {
        return;
      }
      const lastMessageId =
        prevState.messages[prevState.messages.length - 1].id;
      if (!prevState.eventHistory[lastMessageId])
        return {
          ...prevState,
          eventHistory: {
            ...prevState.eventHistory,
            [lastMessageId]: [e],
          },
        };

      return {
        ...prevState,
        eventHistory: {
          ...prevState.eventHistory,
          [lastMessageId]: [...prevState.eventHistory[lastMessageId], e],
        },
      };
    });
  };

  markRead = (channel) => {
    if (!channel.getConfig().read_events) {
      return;
    }
    this.lastRead = new Date();

    logChatPromiseExecution(channel.markRead(), 'mark read');

    if (this.originalTitle) {
      document.title = this.originalTitle;
    }
  };

  listenToChanges() {
    // The more complex sync logic is done in chat.js
    // listen to client.connection.recovered and all channel events
    this.props.client.on('connection.recovered', this.handleEvent);
    const channel = this.props.channel;
    channel.on(this.handleEvent);
    this.boundMarkRead = this.markRead.bind(this, channel);
    this.visibilityListener = Visibility.change((e, state) => {
      if (state === 'visible') {
        this.boundMarkRead();
      }
    });
  }

  loadMore = async (limit = 100) => {
    // prevent duplicate loading events...
    if (this.state.loadingMore) return;
    this.setState({ loadingMore: true });

    const oldestMessage = this.state.messages[0];

    if (oldestMessage && oldestMessage.status !== 'received') {
      this.setState({
        loadingMore: false,
      });

      return;
    }

    const oldestID = oldestMessage ? oldestMessage.id : null;

    const perPage = limit;
    let queryResponse;
    try {
      queryResponse = await this.props.channel.query({
        messages: { limit: perPage, id_lt: oldestID },
      });
    } catch (e) {
      console.warn('message pagination request failed with error', e);
      this.setState({ loadingMore: false });
      return;
    }
    const hasMore = queryResponse.messages.length === perPage;

    this._loadMoreFinishedDebounced(hasMore, this.props.channel.state.messages);
  };

  _onMentionsHoverOrClick = (e, mentioned_users) => {
    if (!this.props.onMentionsHover && !this.props.onMentionsClick) return;

    const tagName = e.target.tagName.toLowerCase();
    const textContent = e.target.innerHTML.replace('*', '');
    if (tagName === 'strong' && textContent[0] === '@') {
      const userName = textContent.replace('@', '');
      const user = mentioned_users.find(
        (user) => user.name === userName || user.id === userName,
      );
      if (
        this.props.onMentionsHover &&
        typeof this.props.onMentionsHover === 'function' &&
        e.type === 'mouseover'
      ) {
        this.props.onMentionsHover(e, user);
      }
      if (
        this.props.onMentionsClick &&
        e.type === 'click' &&
        typeof this.props.onMentionsClick === 'function'
      ) {
        this.props.onMentionsClick(e, user);
      }
    }
  };

  loadMoreFinished = (hasMore, messages) => {
    this.setState({
      loadingMore: false,
      hasMore,
      messages,
    });
  };

  getContext = () => ({
    ...this.state,
    client: this.props.client,
    channel: this.props.channel,
    Message: this.props.Message,
    Attachment: this.props.Attachment,
    multipleUploads: this.props.multipleUploads,
    acceptedFiles: this.props.acceptedFiles,
    maxNumberOfFiles: this.props.maxNumberOfFiles,
    updateMessage: this.updateMessage,
    removeMessage: this.removeMessage,
    sendMessage: this.sendMessage,
    editMessage: this.editMessage,
    retrySendMessage: this.retrySendMessage,
    loadMore: this.loadMore,

    // thread related
    openThread: this.openThread,
    closeThread: this.closeThread,
    loadMoreThread: this.loadMoreThread,
    onMentionsClick: this._onMentionsHoverOrClick,
    onMentionsHover: this._onMentionsHoverOrClick,
  });

  renderComponent = () => this.props.children;

  render() {
    let core;
    const LoadingIndicator = this.props.LoadingIndicator;
    const LoadingErrorIndicator = this.props.LoadingErrorIndicator;

    if (this.state.error) {
      core = (
        <LoadingErrorIndicator error={this.state.error}></LoadingErrorIndicator>
      );
    } else if (this.state.loading) {
      core = <LoadingIndicator size={25} isLoading={true} />;
    } else if (!this.props.channel || !this.props.channel.watch) {
      core = <div>Channel Missing</div>;
    } else {
      core = (
        <ChannelContext.Provider value={this.getContext()}>
          <div className="str-chat__container">{this.renderComponent()}</div>
        </ChannelContext.Provider>
      );
    }

    return (
      <div className={`str-chat str-chat-channel ${this.props.theme}`}>
        {core}
      </div>
    );
  }
}

Channel = withChatContext(Channel);

export { Channel };<|MERGE_RESOLUTION|>--- conflicted
+++ resolved
@@ -88,21 +88,18 @@
     acceptedFiles: PropTypes.array,
     /** Maximum number of attachments allowed per message */
     maxNumberOfFiles: PropTypes.number,
-<<<<<<< HEAD
     /** Override send message request (Advanced usage only)
      *
      * @param {String} channelId full channel ID in format of `type:id`
      * @param {Object} message
      */
     doSendMessageRequest: PropTypes.func,
-=======
     /** Override update(edit) message request (Advanced usage only)
      *
      * @param {String} channelId full channel ID in format of `type:id`
      * @param {Object} updatedMessage
      */
     doUpdateMessageRequest: PropTypes.func,
->>>>>>> ffe1fd2a
   };
 
   static defaultProps = {
