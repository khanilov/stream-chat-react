--- conflicted
+++ resolved
@@ -87,7 +87,6 @@
     /** Position of message in group. Possible values: top, bottom, middle, single */
     groupStyles: PropTypes.array,
     /**
-<<<<<<< HEAD
      * The handler for click event on the user that posted the message
      *
      * @param event Dom click event which triggered handler.
@@ -99,12 +98,10 @@
      * @param event Dom mouseOver event which triggered handler.
      */
     onUserHover: PropTypes.func,
-=======
      * The component that will be rendered if the message has been deleted.
      * All of Message's props are passed into this component.
      */
     MessageDeleted: PropTypes.elementType,
->>>>>>> 8e8c554a
   };
 
   static defaultProps = {
